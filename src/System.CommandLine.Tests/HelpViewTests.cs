// Copyright (c) .NET Foundation and contributors. All rights reserved.
// Licensed under the MIT license. See LICENSE file in the project root for full license information.

using System.CommandLine.Builder;
using FluentAssertions;
using System.Linq;
using Xunit;
using Xunit.Abstractions;
using static System.Environment;

namespace System.CommandLine.Tests
{
    public class HelpViewTests
    {
        private readonly ITestOutputHelper _output;

        public HelpViewTests(ITestOutputHelper output)
        {
            _output = output;
        }

        #region " Setup "

        [Fact]
        public void An_argument_is_not_hidden_from_help_if_no_help_is_provided()
        {
            var command = new ParserBuilder()
                .AddCommand("outer", "HelpDefinition text for the outer command",
                    arguments: args => args.ExactlyOne())
                .BuildCommandDefinition();

<<<<<<< HEAD
            var help = command.GenerateHelp();
=======
            var help = command.Subcommand("outer").HelpView();
>>>>>>> 7195d812

            help.Should().Contain($"Arguments:{NewLine}  <>");
        }

        [Fact]
        public void An_argument_shows_help_if_help_is_provided()
        {
            var command = new ParserBuilder()
                .AddCommand("outer", "HelpDefinition text for the outer command",
                    arguments: args => args.WithHelp("test name", "test desc").ExactlyOne())
                .BuildCommandDefinition();

<<<<<<< HEAD
            var help = command.GenerateHelp();
=======
            var help = command.Subcommand("outer").HelpView();
>>>>>>> 7195d812

            help.Should().Contain($"Arguments:{NewLine}  <test name>   test desc");
        }

        [Fact]
        public void An_argument_shows_no_help_if_help_is_hidden()
        {
            var command = new ParserBuilder()
                .AddCommand("outer", "HelpDefinition text for the outer command",
                    arguments: args => args.WithHelp("test name", "test desc", true).ExactlyOne())
                .BuildCommandDefinition();

            var help = command.GenerateHelp();

            help.Should().NotContain("test desc");
        }

        [Fact]
        public void An_option_is_not_hidden_from_help_output_if_its_description_is_empty()
        {
            var command = new ParserBuilder()
                .AddCommand("the-command", "Does things.",
                    cmd => cmd.AddOption("-x", "")
                        .AddOption("-n", "Not hidden"))
                .BuildCommandDefinition();

<<<<<<< HEAD
            var help = command.GenerateHelp();
=======
            var help = command.Subcommand("the-command").HelpView();
>>>>>>> 7195d812

            help.Should().Contain("-x");
            help.Should().Contain("-n");
        }

        [Fact]
        public void An_option_is_hidden_from_help_output_if_it_is_flagged_as_hidden()
        {
            var command = new ParserBuilder()
                .AddCommand("the-command", "Does things.",
                    cmd => cmd.AddOption("-x", "Is Hidden", opt => opt.WithHelp(isHidden: true))
                        .AddOption("-n", "Not hidden"))
                .BuildCommandDefinition();

<<<<<<< HEAD
            var help = command.GenerateHelp();
=======
            var help = command.Subcommand("the-command").HelpView();
>>>>>>> 7195d812

            help.Should().Contain("-n");
            help.Should().NotContain("-x");
        }

        #endregion " Setup "

        #region " Format "

        [Fact]
        public void Help_view_wraps_with_aligned_column_when_help_text_contains_newline()
        {
            var command = new ParserBuilder()
                          .AddCommand("the-command",
                                      "command help",
                                      cmd => cmd.AddOption(
                                          new[] { "-v", "--verbosity" },
                                          $"Sets the verbosity. Accepted values are:{NewLine}- quiet{NewLine}- loud{NewLine}- very-loud",
                                          arguments: args => args.ExactlyOne()))
                          .BuildCommandDefinition();

<<<<<<< HEAD
            var help = command.GenerateHelp();
=======
            var helpView = command.Subcommand("the-command").HelpView();
>>>>>>> 7195d812

            var indent = "                    ";

            help.Should().Contain($"Sets the verbosity. Accepted values are:{NewLine}{indent}- quiet{NewLine}{indent}- loud{NewLine}{indent}- very-loud");
        }

        [Fact]
        public void Column_for_argument_descriptions_are_vertically_aligned()
        {
            var command = new ParserBuilder()
                          .AddCommand(
                              "outer", "HelpDefinition text for the outer command",
                              arguments: args => args.WithHelp(name: "outer-command-arg",
                                                               description: "The argument for the inner command")
                                                     .ExactlyOne(),
                              symbols: outer => outer.AddCommand(
                                  "inner", "HelpDefinition text for the inner command",
                                  arguments: innerArgs => innerArgs.WithHelp(name: "the-inner-command-arg",
                                                                             description: "The argument for the inner command")
                                                                   .ExactlyOne()))
                          .BuildCommandDefinition();

<<<<<<< HEAD
            var help = command.Subcommand("inner").GenerateHelp();
=======
            var helpView = command.Subcommand("outer").Subcommand("inner").HelpView();
>>>>>>> 7195d812

            _output.WriteLine(help);

            var lines = help.Split(new[] { '\r', '\n' }, StringSplitOptions.RemoveEmptyEntries);

            var optionA = lines.Last(line => line.Contains("outer-command-arg"));
            var optionB = lines.Last(line => line.Contains("the-inner-command-arg"));

            optionA.IndexOf("The argument").Should().Be(optionB.IndexOf("The argument"));
        }

        [Fact]
        public void Column_for_options_descriptions_are_vertically_aligned()
        {
            var command = new ParserBuilder()
                          .AddCommand("the-command", "HelpDefinition text for the command",
                                      symbols =>
                                          symbols.AddOption(
                                                     new[] { "-a", "--aaa" },
                                                     "An option with 8 characters")
                                                 .AddOption(
                                                     new[] { "-b", "--bbbbbbbbbb" },
                                                     "An option with 15 characters"))
                          .BuildCommandDefinition();

<<<<<<< HEAD
            var help = command.GenerateHelp();
=======
            var helpView = command.Subcommand("the-command").HelpView();
>>>>>>> 7195d812

            var lines = help.Split(new[] { '\r', '\n' }, StringSplitOptions.RemoveEmptyEntries);

            var optionA = lines.Last(line => line.Contains("-a"));
            var optionB = lines.Last(line => line.Contains("-b"));

            optionA.IndexOf("An option")
                   .Should()
                   .Be(optionB.IndexOf("An option"));
        }

        #endregion " Format "

        #region " Relationships "

        [Fact]
        public void Command_help_view_includes_names_of_parent_commands()
        {
            var command = new ParserBuilder()
                          .AddCommand(
                              "outer", "the outer command",
                              outer => outer.AddCommand(
                                  "inner", "the inner command",
                                  inner => inner.AddCommand(
                                      "inner-er", "the inner-er command",
                                      innerEr => innerEr.AddOption(
                                          "--some-option",
                                          "some option"))))
                          .BuildCommandDefinition();

<<<<<<< HEAD
            var help = command.Subcommand("inner").Subcommand("inner-er").GenerateHelp();
            help.Should().StartWith("Usage: outer inner inner-er [options]");
=======
            command.Subcommand("outer")
                   .Subcommand("inner")
                   .Subcommand("inner-er")
                   .HelpView()
                   .Should()
                   .StartWith($"Usage: {ParserBuilder.ExeName} outer inner inner-er [options]");
>>>>>>> 7195d812
        }

        [Fact]
        public void Command_help_view_does_not_include_names_of_sibling_commands()
        {
            var command = new ParserBuilder()
                          .AddCommand(
                              "outer", "outer description",
                              outer => {
                                  outer.AddCommand(
                                      "sibling", "sibling description");
                                  outer.AddCommand(
                                      "inner", "inner description",
                                      inner => inner.AddCommand(
                                          "inner-er", "inner-er description",
                                          innerEr => innerEr.AddOption(
                                              "some-option",
                                              "some-option description")));
                              })
                          .BuildCommandDefinition();

<<<<<<< HEAD
            var help = command.Subcommand("inner").GenerateHelp();

            help.Should().NotContain("sibling");
=======
            command.Subcommand("outer")
                .Subcommand("inner")
                .HelpView()
                .Should()
                .NotContain("sibling");
>>>>>>> 7195d812
        }

        [Fact]
        public void Command_help_view_does_not_include_names_of_child_commands_under_options_section()
        {
            var command = new ParserBuilder()
                          .AddCommand("outer", "description for outer",
                                      outer => outer.AddCommand("inner", "description for inner"))
                          .BuildCommandDefinition();

<<<<<<< HEAD
            var help = command.GenerateHelp();
=======
            var helpView = command.Subcommand("outer").HelpView();
>>>>>>> 7195d812

            _output.WriteLine(help);

            help.Should().NotContain("Options:");
        }

        #endregion " Relationships "

        #region " Synopsis "

        [Fact]
        public void When_a_command_accepts_arguments_then_the_synopsis_shows_them()
        {
            var command = new ParserBuilder()
                          .AddCommand("the-command", "command help",
                                      arguments: args => args
                                                         .WithHelp(name: "the-args")
                                                         .ZeroOrMore(),
                                      symbols: cmd => cmd.AddOption(
                                          new[] { "-v", "--verbosity" },
                                          "Sets the verbosity"))
                          .BuildCommandDefinition();

<<<<<<< HEAD
            var help = command.GenerateHelp();
=======
            var helpView = command.Subcommand("the-command").HelpView();
>>>>>>> 7195d812

            help
                .Should()
                .StartWith(
                    $"Usage: { ParserBuilder.ExeName } the-command [options] <the-args>");
        }

        [Fact]
        public void When_a_command_and_subcommand_both_accept_arguments_then_the_synopsis_for_the_inner_command_shows_them()
        {
            var command = new ParserBuilder()
                          .AddCommand(
                              "outer-command", "command help",
                              arguments: outerArgs => outerArgs
                                  .WithHelp(name: "outer-args")
                                  .ZeroOrMore(),
                              symbols: outer => outer.AddCommand(
                                  "inner-command", "command help",
                                  arguments: args => args
                                      .WithHelp(name: "inner-args")
                                      .ZeroOrOne(),
                                  symbols: inner => inner.AddOption(
                                      "-v|--verbosity",
                                      "Sets the verbosity")))
                          .BuildCommandDefinition();

<<<<<<< HEAD
            var help = command.Subcommand("inner-command").GenerateHelp();
=======
            var helpView = command.Subcommand("outer-command").Subcommand("inner-command").HelpView();
>>>>>>> 7195d812

            _output.WriteLine(help);

<<<<<<< HEAD
            help.Should().StartWith("Usage: outer-command <outer-args> inner-command [options] <inner-args>");
=======
            helpView
                .Should()
                .StartWith(
                    $"Usage: { ParserBuilder.ExeName } outer-command <outer-args> inner-command [options] <inner-args>");
>>>>>>> 7195d812
        }

        [Fact]
        public void When_a_command_does_not_accept_arguments_then_the_synopsis_does_not_show_them()
        {
            var command = new ParserBuilder()
                          .AddCommand("the-command", "command help",
                                      cmd => cmd.AddOption(
                                          new[] { "-v", "--verbosity" },
                                          "Sets the verbosity"))
                          .BuildCommandDefinition();

            var help = command.GenerateHelp();

            help
                .Should()
                .NotContain("arguments");
        }

        [Fact]
        public void When_unmatched_tokens_are_allowed_then_help_view_indicates_it()
        {
            var command =
                new ParserBuilder()
                    .TreatUnmatchedTokensAsErrors(false)
                    .AddCommand("some-command", "Does something",
                        c => c.AddOption(
                            "-x",
                            "Indicates whether x"))
                    .BuildCommandDefinition();

<<<<<<< HEAD
            var help = command.GenerateHelp();
=======
            var helpView = command.Subcommand("some-command").HelpView();
>>>>>>> 7195d812

            _output.WriteLine(help);

<<<<<<< HEAD
            help.Should().StartWith("Usage: some-command [options] [[--] <additional arguments>...]]");
=======
            helpView.Should().StartWith(
                $"Usage: { ParserBuilder.ExeName } some-command [options] [[--] <additional arguments>...]]");
>>>>>>> 7195d812
        }

        #endregion " Synopsis "

        #region " Arguments "

        [Fact]
        public void Argument_section_is_not_included_if_no_argumants()
        {
            var command = new ParserBuilder()
                .AddCommand("the-command", "command help")
                .BuildCommandDefinition();

            var help = command.GenerateHelp();

            help.Should().NotContain("Arguments");
        }

        [Fact]
        public void Argument_names_are_included_in_help_view()
        {
            var command = new ParserBuilder()
                          .AddCommand("the-command",
                                      "command help",
                                      cmd => cmd.AddOption(
                                          new[] { "-v", "--verbosity" },
                                          "Sets the verbosity.",
                                          arguments: args => args.WithHelp(name: "LEVEL")
                                                                 .ExactlyOne()))
                          .BuildCommandDefinition();

<<<<<<< HEAD
            var help = command.GenerateHelp();

            help.Should().Contain("  -v, --verbosity <LEVEL>   Sets the verbosity.");
=======
            command.Subcommand("the-command").HelpView().Should().Contain("  -v, --verbosity <LEVEL>   Sets the verbosity.");
>>>>>>> 7195d812
        }

        [Fact]
        public void If_arguments_have_descriptions_then_there_is_an_arguments_section()
        {
            var command = new ParserBuilder()
                          .AddCommand("the-command", "The help text for the command",
                                      arguments: args => args.WithHelp(name: "the-arg",
                                                                       description: "This is the argument for the command.")
                                                             .ZeroOrOne(),
                                      symbols: cmd => cmd.AddOption(
                                          new[] { "-o", "--one" },
                                          "The first option"))
                          .BuildCommandDefinition();

<<<<<<< HEAD
            var help = command.GenerateHelp();
=======
            var helpView = command.Subcommand("the-command").HelpView();
>>>>>>> 7195d812

            _output.WriteLine(help);

            help.Should().Contain($"Arguments:{NewLine}  <the-arg>   This is the argument for the command.");
        }

        #endregion " Arguments "

        #region " Options "

        [Fact]
        public void Retain_single_dash_on_multi_char_option()
        {
            var command = new ParserBuilder()
                          .AddCommand("command", "HelpDefinition Test",
                                      c => c.AddOption(
                                          new[] { "-multi", "--alt-option" },
                                          "HelpDefinition for option"))
                          .BuildCommandDefinition();
<<<<<<< HEAD
            var help = command.GenerateHelp();
            help.Should().Contain("-multi");
            help.Should().NotContain("--multi");
=======
            var helpView = command.Subcommand("command").HelpView();
            helpView.Should().Contain("-multi");
            helpView.Should().NotContain("--multi");
>>>>>>> 7195d812
        }

        [Fact]
        public void Retain_multiple_dashes_on_single_char_option()
        {
            var command = new ParserBuilder()
                          .AddCommand("command", "HelpDefinition Test",
                                      c => c.AddOption(
                                          new[] { "--m", "--alt-option" },
                                          "HelpDefinition for option"))
                          .BuildCommandDefinition();
<<<<<<< HEAD
            var help = command.GenerateHelp();
            help.Should().Contain("--m");
=======
            var helpView = command.Subcommand("command").HelpView();
            helpView.Should().Contain("--m");
>>>>>>> 7195d812
        }

        #endregion " Options "
    }
}<|MERGE_RESOLUTION|>--- conflicted
+++ resolved
@@ -29,11 +29,7 @@
                     arguments: args => args.ExactlyOne())
                 .BuildCommandDefinition();
 
-<<<<<<< HEAD
-            var help = command.GenerateHelp();
-=======
-            var help = command.Subcommand("outer").HelpView();
->>>>>>> 7195d812
+            var help = command.Subcommand("outer").GenerateHelp();
 
             help.Should().Contain($"Arguments:{NewLine}  <>");
         }
@@ -46,11 +42,7 @@
                     arguments: args => args.WithHelp("test name", "test desc").ExactlyOne())
                 .BuildCommandDefinition();
 
-<<<<<<< HEAD
-            var help = command.GenerateHelp();
-=======
-            var help = command.Subcommand("outer").HelpView();
->>>>>>> 7195d812
+            var help = command.Subcommand("outer").GenerateHelp();
 
             help.Should().Contain($"Arguments:{NewLine}  <test name>   test desc");
         }
@@ -77,11 +69,7 @@
                         .AddOption("-n", "Not hidden"))
                 .BuildCommandDefinition();
 
-<<<<<<< HEAD
-            var help = command.GenerateHelp();
-=======
-            var help = command.Subcommand("the-command").HelpView();
->>>>>>> 7195d812
+            var help = command.Subcommand("the-command").GenerateHelp();
 
             help.Should().Contain("-x");
             help.Should().Contain("-n");
@@ -96,11 +84,7 @@
                         .AddOption("-n", "Not hidden"))
                 .BuildCommandDefinition();
 
-<<<<<<< HEAD
-            var help = command.GenerateHelp();
-=======
-            var help = command.Subcommand("the-command").HelpView();
->>>>>>> 7195d812
+            var help = command.Subcommand("the-command").GenerateHelp();
 
             help.Should().Contain("-n");
             help.Should().NotContain("-x");
@@ -122,13 +106,9 @@
                                           arguments: args => args.ExactlyOne()))
                           .BuildCommandDefinition();
 
-<<<<<<< HEAD
-            var help = command.GenerateHelp();
-=======
-            var helpView = command.Subcommand("the-command").HelpView();
->>>>>>> 7195d812
-
-            var indent = "                    ";
+            var help = command.Subcommand("the-command").GenerateHelp();
+
+            const string indent = "                    ";
 
             help.Should().Contain($"Sets the verbosity. Accepted values are:{NewLine}{indent}- quiet{NewLine}{indent}- loud{NewLine}{indent}- very-loud");
         }
@@ -149,11 +129,7 @@
                                                                    .ExactlyOne()))
                           .BuildCommandDefinition();
 
-<<<<<<< HEAD
-            var help = command.Subcommand("inner").GenerateHelp();
-=======
-            var helpView = command.Subcommand("outer").Subcommand("inner").HelpView();
->>>>>>> 7195d812
+            var help = command.Subcommand("outer").Subcommand("inner").GenerateHelp();
 
             _output.WriteLine(help);
 
@@ -179,20 +155,14 @@
                                                      "An option with 15 characters"))
                           .BuildCommandDefinition();
 
-<<<<<<< HEAD
-            var help = command.GenerateHelp();
-=======
-            var helpView = command.Subcommand("the-command").HelpView();
->>>>>>> 7195d812
+            var help = command.Subcommand("the-command").GenerateHelp();
 
             var lines = help.Split(new[] { '\r', '\n' }, StringSplitOptions.RemoveEmptyEntries);
 
             var optionA = lines.Last(line => line.Contains("-a"));
             var optionB = lines.Last(line => line.Contains("-b"));
 
-            optionA.IndexOf("An option")
-                   .Should()
-                   .Be(optionB.IndexOf("An option"));
+            optionA.IndexOf("An option").Should().Be(optionB.IndexOf("An option"));
         }
 
         #endregion " Format "
@@ -214,17 +184,9 @@
                                           "some option"))))
                           .BuildCommandDefinition();
 
-<<<<<<< HEAD
-            var help = command.Subcommand("inner").Subcommand("inner-er").GenerateHelp();
-            help.Should().StartWith("Usage: outer inner inner-er [options]");
-=======
-            command.Subcommand("outer")
-                   .Subcommand("inner")
-                   .Subcommand("inner-er")
-                   .HelpView()
-                   .Should()
-                   .StartWith($"Usage: {ParserBuilder.ExeName} outer inner inner-er [options]");
->>>>>>> 7195d812
+            var help = command.Subcommand("outer").Subcommand("inner").Subcommand("inner-er").GenerateHelp();
+
+            help.Should().StartWith($"Usage: {ParserBuilder.ExeName} outer inner inner-er [options]");
         }
 
         [Fact]
@@ -246,17 +208,9 @@
                               })
                           .BuildCommandDefinition();
 
-<<<<<<< HEAD
-            var help = command.Subcommand("inner").GenerateHelp();
+            var help = command.Subcommand("outer").Subcommand("inner").GenerateHelp();
 
             help.Should().NotContain("sibling");
-=======
-            command.Subcommand("outer")
-                .Subcommand("inner")
-                .HelpView()
-                .Should()
-                .NotContain("sibling");
->>>>>>> 7195d812
         }
 
         [Fact]
@@ -267,11 +221,7 @@
                                       outer => outer.AddCommand("inner", "description for inner"))
                           .BuildCommandDefinition();
 
-<<<<<<< HEAD
-            var help = command.GenerateHelp();
-=======
-            var helpView = command.Subcommand("outer").HelpView();
->>>>>>> 7195d812
+            var help = command.Subcommand("outer").GenerateHelp();
 
             _output.WriteLine(help);
 
@@ -295,16 +245,9 @@
                                           "Sets the verbosity"))
                           .BuildCommandDefinition();
 
-<<<<<<< HEAD
-            var help = command.GenerateHelp();
-=======
-            var helpView = command.Subcommand("the-command").HelpView();
->>>>>>> 7195d812
-
-            help
-                .Should()
-                .StartWith(
-                    $"Usage: { ParserBuilder.ExeName } the-command [options] <the-args>");
+            var help = command.Subcommand("the-command").GenerateHelp();
+
+            help.Should().StartWith($"Usage: { ParserBuilder.ExeName } the-command [options] <the-args>");
         }
 
         [Fact]
@@ -326,22 +269,9 @@
                                       "Sets the verbosity")))
                           .BuildCommandDefinition();
 
-<<<<<<< HEAD
-            var help = command.Subcommand("inner-command").GenerateHelp();
-=======
-            var helpView = command.Subcommand("outer-command").Subcommand("inner-command").HelpView();
->>>>>>> 7195d812
-
-            _output.WriteLine(help);
-
-<<<<<<< HEAD
-            help.Should().StartWith("Usage: outer-command <outer-args> inner-command [options] <inner-args>");
-=======
-            helpView
-                .Should()
-                .StartWith(
-                    $"Usage: { ParserBuilder.ExeName } outer-command <outer-args> inner-command [options] <inner-args>");
->>>>>>> 7195d812
+            var help = command.Subcommand("outer-command").Subcommand("inner-command").GenerateHelp();
+
+            help.Should().StartWith($"Usage: { ParserBuilder.ExeName } outer-command <outer-args> inner-command [options] <inner-args>");
         }
 
         [Fact]
@@ -356,9 +286,7 @@
 
             var help = command.GenerateHelp();
 
-            help
-                .Should()
-                .NotContain("arguments");
+            help.Should().NotContain("arguments");
         }
 
         [Fact]
@@ -373,20 +301,9 @@
                             "Indicates whether x"))
                     .BuildCommandDefinition();
 
-<<<<<<< HEAD
-            var help = command.GenerateHelp();
-=======
-            var helpView = command.Subcommand("some-command").HelpView();
->>>>>>> 7195d812
-
-            _output.WriteLine(help);
-
-<<<<<<< HEAD
-            help.Should().StartWith("Usage: some-command [options] [[--] <additional arguments>...]]");
-=======
-            helpView.Should().StartWith(
-                $"Usage: { ParserBuilder.ExeName } some-command [options] [[--] <additional arguments>...]]");
->>>>>>> 7195d812
+            var help = command.Subcommand("some-command").GenerateHelp();
+
+            help.Should().StartWith($"Usage: { ParserBuilder.ExeName } some-command [options] [[--] <additional arguments>...]]");
         }
 
         #endregion " Synopsis "
@@ -418,13 +335,9 @@
                                                                  .ExactlyOne()))
                           .BuildCommandDefinition();
 
-<<<<<<< HEAD
-            var help = command.GenerateHelp();
+            var help = command.Subcommand("the-command").GenerateHelp();
 
             help.Should().Contain("  -v, --verbosity <LEVEL>   Sets the verbosity.");
-=======
-            command.Subcommand("the-command").HelpView().Should().Contain("  -v, --verbosity <LEVEL>   Sets the verbosity.");
->>>>>>> 7195d812
         }
 
         [Fact]
@@ -440,11 +353,7 @@
                                           "The first option"))
                           .BuildCommandDefinition();
 
-<<<<<<< HEAD
-            var help = command.GenerateHelp();
-=======
-            var helpView = command.Subcommand("the-command").HelpView();
->>>>>>> 7195d812
+            var help = command.Subcommand("the-command").GenerateHelp();
 
             _output.WriteLine(help);
 
@@ -464,15 +373,10 @@
                                           new[] { "-multi", "--alt-option" },
                                           "HelpDefinition for option"))
                           .BuildCommandDefinition();
-<<<<<<< HEAD
-            var help = command.GenerateHelp();
+
+            var help = command.Subcommand("command").GenerateHelp();
             help.Should().Contain("-multi");
             help.Should().NotContain("--multi");
-=======
-            var helpView = command.Subcommand("command").HelpView();
-            helpView.Should().Contain("-multi");
-            helpView.Should().NotContain("--multi");
->>>>>>> 7195d812
         }
 
         [Fact]
@@ -484,13 +388,10 @@
                                           new[] { "--m", "--alt-option" },
                                           "HelpDefinition for option"))
                           .BuildCommandDefinition();
-<<<<<<< HEAD
-            var help = command.GenerateHelp();
+
+            var help = command.Subcommand("command").GenerateHelp();
+
             help.Should().Contain("--m");
-=======
-            var helpView = command.Subcommand("command").HelpView();
-            helpView.Should().Contain("--m");
->>>>>>> 7195d812
         }
 
         #endregion " Options "
